<?xml version="1.0" encoding="UTF-8"?>
<project xmlns="http://maven.apache.org/POM/4.0.0" xmlns:xsi="http://www.w3.org/2001/XMLSchema-instance"
    xsi:schemaLocation="http://maven.apache.org/POM/4.0.0 http://maven.apache.org/xsd/maven-4.0.0.xsd">
    <modelVersion>4.0.0</modelVersion>

    <groupId>org.springframework.samples.petclinic.api</groupId>
    <artifactId>spring-petclinic-api-gateway</artifactId>
    <version>1.4.2</version>
    <packaging>jar</packaging>
    <description>Spring PetClinic API Gateway</description>

    <parent>
        <groupId>org.springframework.samples</groupId>
        <artifactId>spring-petclinic-microservices</artifactId>
        <version>1.4.2</version>
    </parent>

    <properties>
        <webjars-bootstrap.version>3.3.6</webjars-bootstrap.version>
        <webjars-jquery-ui.version>1.11.4</webjars-jquery-ui.version>
        <webjars-jquery.version>2.2.4</webjars-jquery.version>
        <webjars-angular.version>1.5.8</webjars-angular.version>
        <webjars-angular-ui-router.version>0.2.18</webjars-angular-ui-router.version>
        <wro4j.version>1.8.0</wro4j.version>
    </properties>

    <dependencies>

        <!-- Spring Boot -->
        <dependency>
            <groupId>org.springframework.boot</groupId>
            <artifactId>spring-boot-devtools</artifactId>
            <optional>true</optional>
        </dependency>
        <dependency>
            <groupId>org.springframework.boot</groupId>
            <artifactId>spring-boot-configuration-processor</artifactId>
            <optional>true</optional>
        </dependency>
        <dependency>
            <groupId>org.springframework.boot</groupId>
            <artifactId>spring-boot-starter-actuator</artifactId>
        </dependency>
        <dependency>
            <groupId>org.springframework.boot</groupId>
            <artifactId>spring-boot-starter-web</artifactId>
        </dependency>
        <dependency>
            <groupId>org.springframework.boot</groupId>
            <artifactId>spring-boot-starter-test</artifactId>
            <scope>test</scope>
        </dependency>

        <!-- Spring Cloud -->
        <dependency>
            <groupId>org.springframework.cloud</groupId>
            <artifactId>spring-cloud-sleuth-zipkin</artifactId>
        </dependency>
        <dependency>
            <groupId>org.springframework.cloud</groupId>
            <artifactId>spring-cloud-starter-config</artifactId>
        </dependency>
        <dependency>
            <groupId>org.springframework.cloud</groupId>
            <artifactId>spring-cloud-starter-eureka</artifactId>
        </dependency>
        <dependency>
            <groupId>org.springframework.cloud</groupId>
            <artifactId>spring-cloud-starter-sleuth</artifactId>
        </dependency>
        <dependency>
            <groupId>org.springframework.cloud</groupId>
            <artifactId>spring-cloud-starter-zuul</artifactId>
        </dependency>

        <!-- Third parties -->
        <dependency>
            <groupId>org.jolokia</groupId>
            <artifactId>jolokia-core</artifactId>
        </dependency>
        <dependency>
            <groupId>org.projectlombok</groupId>
            <artifactId>lombok</artifactId>
        </dependency>
        <!-- Webjars -->
        <dependency>
            <groupId>org.webjars</groupId>
            <artifactId>angularjs</artifactId>
            <version>${webjars-angular.version}</version>
        </dependency>
        <dependency>
            <groupId>org.webjars</groupId>
            <artifactId>jquery</artifactId>
            <version>${webjars-jquery.version}</version>
        </dependency>
        <dependency>
            <groupId>org.webjars</groupId>
            <artifactId>bootstrap</artifactId>
            <version>${webjars-bootstrap.version}</version>
        </dependency>
        <dependency>
            <groupId>org.webjars</groupId>
            <artifactId>angular-ui-router</artifactId>
            <version>${webjars-angular-ui-router.version}</version>
        </dependency>
        <dependency>
            <groupId>org.webjars</groupId>
            <artifactId>webjars-locator</artifactId>
        </dependency>
    </dependencies>

<<<<<<< HEAD
=======
    <build>
        <plugins>
            <plugin>
                <groupId>org.springframework.boot</groupId>
                <artifactId>spring-boot-maven-plugin</artifactId>
                <configuration>
                    <fork>true</fork>
                </configuration>
                <executions>
                    <execution>
                        <!-- Spring Boot Actuator displays build-related information if a META-INF/build-info.properties 
                            file is present -->
                        <goals>
                            <goal>build-info</goal>
                        </goals>
                        <configuration>
                            <additionalProperties>
                                <encoding.source>${project.build.sourceEncoding}</encoding.source>
                                <encoding.reporting>${project.reporting.outputEncoding}</encoding.reporting>
                                <java.source>${maven.compiler.source}</java.source>
                                <java.target>${maven.compiler.target}</java.target>
                            </additionalProperties>
                        </configuration>
                    </execution>
                </executions>
            </plugin>

            <!-- Spring Boot Actuator displays build-related information if a META-INF/build-info.properties file is present -->
            <plugin>
                <groupId>pl.project13.maven</groupId>
                <artifactId>git-commit-id-plugin</artifactId>
                <executions>
                    <execution>
                        <goals>
                            <goal>revision</goal>
                        </goals>
                    </execution>
                </executions>
                <configuration>
                    <verbose>true</verbose>
                    <dateFormat>yyyy-MM-dd'T'HH:mm:ssZ</dateFormat>
                    <generateGitPropertiesFile>true</generateGitPropertiesFile>
                    <generateGitPropertiesFilename>${project.build.outputDirectory}/git.properties
                    </generateGitPropertiesFilename>
                </configuration>
            </plugin>
            <plugin>
                <groupId>ro.isdc.wro4j</groupId>
                <artifactId>wro4j-maven-plugin</artifactId>
                <version>${wro4j.version}</version>
                <executions>
                    <execution>
                        <phase>generate-resources</phase>
                        <goals>
                            <goal>run</goal>
                        </goals>
                    </execution>
                </executions>
                <configuration>
                    <wroManagerFactory>ro.isdc.wro.maven.plugin.manager.factory.ConfigurableWroManagerFactory</wroManagerFactory>
                    <cssDestinationFolder>${project.build.directory}/classes/static/css</cssDestinationFolder>
                    <wroFile>${basedir}/src/main/wro/wro.xml</wroFile>
                    <extraConfigFile>${basedir}/src/main/wro/wro.properties</extraConfigFile>
                    <contextFolder>${basedir}/src/main/less</contextFolder>
                </configuration>
                <dependencies>
                    <dependency>
                        <groupId>org.webjars</groupId>
                        <artifactId>bootstrap</artifactId>
                        <version>${webjars-bootstrap.version}</version>
                    </dependency>
                </dependencies>
            </plugin>
        </plugins>
    </build>

>>>>>>> 6c118e49
    <profiles>
        <profile>
            <id>buildDocker</id>
            <build>
                <plugins>
                    <plugin>
                        <groupId>com.spotify</groupId>
                        <artifactId>docker-maven-plugin</artifactId>
                        <version>${docker.plugin.version}</version>
                        <executions>
                            <execution>
                                <phase>install</phase>
                                <goals>
                                    <goal>build</goal>
                                </goals>
                            </execution>
                        </executions>
                        <configuration>
                            <imageName>${docker.image.prefix}/${project.artifactId}</imageName>
                            <dockerDirectory>${project.basedir}/src/main/docker</dockerDirectory>
                            <resources>
                                <resource>
                                    <targetPath>/</targetPath>
                                    <directory>${project.build.directory}</directory>
                                    <include>${project.build.finalName}.jar</include>
                                </resource>
                            </resources>
                            <buildArgs>
                                <ARTIFACT_NAME>${project.build.finalName}</ARTIFACT_NAME>
                            </buildArgs>
                        </configuration>
                    </plugin>
                </plugins>
            </build>
        </profile>
    </profiles>
</project><|MERGE_RESOLUTION|>--- conflicted
+++ resolved
@@ -109,54 +109,8 @@
         </dependency>
     </dependencies>
 
-<<<<<<< HEAD
-=======
     <build>
         <plugins>
-            <plugin>
-                <groupId>org.springframework.boot</groupId>
-                <artifactId>spring-boot-maven-plugin</artifactId>
-                <configuration>
-                    <fork>true</fork>
-                </configuration>
-                <executions>
-                    <execution>
-                        <!-- Spring Boot Actuator displays build-related information if a META-INF/build-info.properties 
-                            file is present -->
-                        <goals>
-                            <goal>build-info</goal>
-                        </goals>
-                        <configuration>
-                            <additionalProperties>
-                                <encoding.source>${project.build.sourceEncoding}</encoding.source>
-                                <encoding.reporting>${project.reporting.outputEncoding}</encoding.reporting>
-                                <java.source>${maven.compiler.source}</java.source>
-                                <java.target>${maven.compiler.target}</java.target>
-                            </additionalProperties>
-                        </configuration>
-                    </execution>
-                </executions>
-            </plugin>
-
-            <!-- Spring Boot Actuator displays build-related information if a META-INF/build-info.properties file is present -->
-            <plugin>
-                <groupId>pl.project13.maven</groupId>
-                <artifactId>git-commit-id-plugin</artifactId>
-                <executions>
-                    <execution>
-                        <goals>
-                            <goal>revision</goal>
-                        </goals>
-                    </execution>
-                </executions>
-                <configuration>
-                    <verbose>true</verbose>
-                    <dateFormat>yyyy-MM-dd'T'HH:mm:ssZ</dateFormat>
-                    <generateGitPropertiesFile>true</generateGitPropertiesFile>
-                    <generateGitPropertiesFilename>${project.build.outputDirectory}/git.properties
-                    </generateGitPropertiesFilename>
-                </configuration>
-            </plugin>
             <plugin>
                 <groupId>ro.isdc.wro4j</groupId>
                 <artifactId>wro4j-maven-plugin</artifactId>
@@ -187,41 +141,4 @@
         </plugins>
     </build>
 
->>>>>>> 6c118e49
-    <profiles>
-        <profile>
-            <id>buildDocker</id>
-            <build>
-                <plugins>
-                    <plugin>
-                        <groupId>com.spotify</groupId>
-                        <artifactId>docker-maven-plugin</artifactId>
-                        <version>${docker.plugin.version}</version>
-                        <executions>
-                            <execution>
-                                <phase>install</phase>
-                                <goals>
-                                    <goal>build</goal>
-                                </goals>
-                            </execution>
-                        </executions>
-                        <configuration>
-                            <imageName>${docker.image.prefix}/${project.artifactId}</imageName>
-                            <dockerDirectory>${project.basedir}/src/main/docker</dockerDirectory>
-                            <resources>
-                                <resource>
-                                    <targetPath>/</targetPath>
-                                    <directory>${project.build.directory}</directory>
-                                    <include>${project.build.finalName}.jar</include>
-                                </resource>
-                            </resources>
-                            <buildArgs>
-                                <ARTIFACT_NAME>${project.build.finalName}</ARTIFACT_NAME>
-                            </buildArgs>
-                        </configuration>
-                    </plugin>
-                </plugins>
-            </build>
-        </profile>
-    </profiles>
 </project>